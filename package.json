{
  "name": "edge-currency-bitcoin",
<<<<<<< HEAD
  "version": "2.21.0",
=======
  "version": "2.21.1",
>>>>>>> 1c156b67
  "description": "Edge Bitcoin currency plugin",
  "homepage": "https://edge.app",
  "license": "SEE LICENSE IN LICENSE",
  "author": "Edge",
  "contributors": [
    "Eliran Zach <eliran@edge.app>",
    "William Swanson <william@edge.app>",
    "Paul Puey <paul@edge.app>",
    "Stan Synko <stan@airbitz.co>"
  ],
  "files": [
    "changelog.md",
    "lib/*"
  ],
  "main": "./lib/index.js",
  "module": "./lib/index.es.js",
  "repository": {
    "type": "git",
    "url": "git@github.com:Airbitz/edge-currency-bitcoin.git"
  },
  "scripts": {
    "build": "rollup -c && flow-copy-source src lib && npm run build:flow",
    "build:flow": "flow-copy-source -i '**/*.test.js' src lib",
    "build:test": "rollup -c rollup.config.test.js",
    "precommit": "lint-staged && npm test && npm run build",
    "flow": "flow status",
    "format": "prettier-eslint --write '*.js' 'src/**/*.js' 'test/**/*.js'",
    "lint": "eslint '*.js' 'src/**/*.js' 'test/**/*.js' && npm run flow",
    "prepare": "npm run build",
    "security": "nsp check",
    "pretest": "npm run build:test && npm run lint",
    "test": "nyc mocha --require source-map-support/register build/tests.cjs.js",
    "posttest": "nyc report --reporter=html",
    "updot": "updot"
  },
  "dependencies": {
    "bcoin": "git+https://github.com/Airbitz/bcoin.git#primitiveBuild",
    "biggystring": "^3.0.0",
    "bn.js": "^4.11.8",
    "buffer": "^5.0.8",
    "coinselect": "^3.1.11",
    "eventemitter3": "^3.0.1",
    "jsonschema": "^1.2.0",
    "stable": "^0.1.6",
    "unorm": "^1.4.1",
    "uri-js": "^3.0.2",
    "url-parse": "^1.4.1"
  },
  "devDependencies": {
    "babel-core": "^6.26.0",
    "babel-eslint": "^7.2.3",
    "babel-plugin-transform-flow-strip-types": "^6.22.0",
    "babel-plugin-transform-object-rest-spread": "^6.26.0",
    "babel-preset-flow": "^6.23.0",
    "chai": "^4.1.2",
    "disklet": "^0.2.4",
    "edge-core-js": "^0.9.4",
    "eslint": "4.5.0",
    "eslint-config-standard": "^10.2.1",
    "eslint-plugin-flowtype": "^2.35.0",
    "eslint-plugin-import": "^2.7.0",
    "eslint-plugin-node": "^5.1.1",
    "eslint-plugin-promise": "^3.4.0",
    "eslint-plugin-standard": "^3.0.1",
    "flow-bin": "^0.62.0",
    "flow-copy-source": "^1.2.1",
    "husky": "^0.14.3",
    "jsonfile": "^4.0.0",
    "lint-staged": "^5.0.0",
    "mocha": "^4.0.0",
    "node-fetch": "^1.7.3",
    "nsp": "^2.8.1",
    "nyc": "^11.3.0",
    "prettier-eslint-cli": "^4.4.0",
    "request": "^2.83.0",
    "rollup": "0.48.0",
    "rollup-plugin-alias": "^1.4.0",
    "rollup-plugin-babel": "^3.0.2",
    "rollup-plugin-json": "^2.3.0",
    "rollup-plugin-multi-entry": "^2.0.2",
    "updot": "^1.1.4"
  },
  "importSort": {
    ".js, .es": {
      "parser": "babylon",
      "style": "module"
    }
  },
  "lint-staged": {
    "*.js": [
      "prettier-eslint --list-different"
    ]
  }
}<|MERGE_RESOLUTION|>--- conflicted
+++ resolved
@@ -1,10 +1,6 @@
 {
   "name": "edge-currency-bitcoin",
-<<<<<<< HEAD
-  "version": "2.21.0",
-=======
   "version": "2.21.1",
->>>>>>> 1c156b67
   "description": "Edge Bitcoin currency plugin",
   "homepage": "https://edge.app",
   "license": "SEE LICENSE IN LICENSE",
