<<<<<<< HEAD
// @flow
=======
import { makeFakeIos } from 'airbitz-core-js'
>>>>>>> b53e1558
import { describe, it, before } from 'mocha'
import * as Factories from '../../src/index.js'
import { assert } from 'chai'
import fixtures from './fixtures.json'

for (const fixture of fixtures) {
  const CurrencyPluginFactory = Factories[fixture['factory']]
  const WALLET_TYPE = fixture['WALLET_TYPE']
  const keyName = WALLET_TYPE.split('wallet:')[1].split('-')[0] + 'Key'
  const xpubName = WALLET_TYPE.split('wallet:')[1].split('-')[0] + 'Xpub'

  const [fakeIo] = makeFakeIos(1)
  const opts = {
    io: {
      fetch: fakeIo.fetch,
      folder: fakeIo.folder,
      random: (size) => fixture['key'],
      net: require('net')
    }
  }

  describe(`Info for Wallet type ${WALLET_TYPE}`, function () {
    let plugin

    before('Plugin', function (done) {
      CurrencyPluginFactory.makePlugin(opts).then((currencyPlugin) => {
        plugin = currencyPlugin
        done()
      })
    })

    it('Test Currency code', function () {
      assert.equal(plugin.currencyInfo.currencyCode, fixture['Test Currency code'])
    })
  })

  describe(`createPrivateKey for Wallet type ${WALLET_TYPE}`, function () {
    let plugin

    before('Plugin', function (done) {
      CurrencyPluginFactory.makePlugin(opts).then((currencyPlugin) => {
        plugin = currencyPlugin
        done()
      })
    })

    it('Test Currency code', function () {
      assert.equal(plugin.currencyInfo.currencyCode, fixture['Test Currency code'])
    })

    it('Create valid key', function () {
      const keys = plugin.createPrivateKey(WALLET_TYPE)
      assert.equal(!keys, false)
      assert.equal(typeof keys[keyName], 'string')
      const length = keys[keyName].split(' ').length
      assert.equal(length, 24)
    })
  })

  describe(`derivePublicKey for Wallet type ${WALLET_TYPE}`, function () {
    let plugin
    let keys

    before('Plugin', function (done) {
      CurrencyPluginFactory.makePlugin(opts).then((currencyPlugin) => {
        assert.equal(currencyPlugin.currencyInfo.currencyCode, fixture['Test Currency code'])
        plugin = currencyPlugin
        keys = plugin.createPrivateKey(WALLET_TYPE)
        done()
      })
    })

    it('Valid private key', function () {
      keys = plugin.derivePublicKey({type: WALLET_TYPE, keys: {[keyName]: keys[keyName]}})
      assert.equal(keys[xpubName], fixture['xpub'])
    })

    it('Invalid key name', function () {
      assert.throws(() => {
        plugin.derivePublicKey(fixture['Invalid key name'])
      })
    })

    it('Invalid wallet type', function () {
      assert.throws(() => {
        plugin.derivePublicKey(fixture['Invalid wallet type'])
      })
    })
  })

  describe(`parseUri for Wallet type ${WALLET_TYPE}`, function () {
    let plugin

    before('Plugin', function () {
      CurrencyPluginFactory.makePlugin(opts).then((currencyPlugin) => {
        assert.equal(currencyPlugin.currencyInfo.currencyCode, fixture['Test Currency code'])
        plugin = currencyPlugin
      })
    })
    it('address only', function () {
      const parsedUri = plugin.parseUri(fixture['parseUri']['address only'][0])
      assert.equal(parsedUri.publicAddress, fixture['parseUri']['address only'][1])
      assert.equal(parsedUri.nativeAmount, undefined)
      assert.equal(parsedUri.currencyCode, undefined)
    })
    it('uri address', function () {
      const parsedUri = plugin.parseUri(fixture['parseUri']['uri address'][0])
      assert.equal(parsedUri.publicAddress, fixture['parseUri']['uri address'][1])
      assert.equal(parsedUri.nativeAmount, undefined)
      assert.equal(parsedUri.currencyCode, undefined)
    })
    it('uri address with amount', function () {
      const parsedUri = plugin.parseUri(fixture['parseUri']['uri address with amount'][0])
      assert.equal(parsedUri.publicAddress, fixture['parseUri']['uri address with amount'][1])
      assert.equal(parsedUri.nativeAmount, fixture['parseUri']['uri address with amount'][2])
      assert.equal(parsedUri.currencyCode, fixture['parseUri']['uri address with amount'][3])
    })
    it('uri address with amount & label', function () {
      const parsedUri = plugin.parseUri(fixture['parseUri']['uri address with amount & label'][0])
      assert.equal(parsedUri.publicAddress, fixture['parseUri']['uri address with amount & label'][1])
      assert.equal(parsedUri.nativeAmount, fixture['parseUri']['uri address with amount & label'][2])
      assert.equal(parsedUri.currencyCode, fixture['parseUri']['uri address with amount & label'][3])
      assert.equal(parsedUri.metadata.label, fixture['parseUri']['uri address with amount & label'][4])
    })
    it('uri address with amount, label & message', function () {
      const parsedUri = plugin.parseUri(fixture['parseUri']['uri address with amount & label'][0])
      assert.equal(parsedUri.publicAddress, fixture['parseUri']['uri address with amount & label'][1])
      assert.equal(parsedUri.nativeAmount, fixture['parseUri']['uri address with amount & label'][2])
      assert.equal(parsedUri.currencyCode, fixture['parseUri']['uri address with amount & label'][3])
      assert.equal(parsedUri.metadata.label, fixture['parseUri']['uri address with amount & label'][4])
      assert.equal(parsedUri.metadata.message, fixture['parseUri']['uri address with amount & label'][5])
    })
    it('uri address with unsupported param', function () {
      const parsedUri = plugin.parseUri(fixture['parseUri']['uri address with amount & label'][0])
      assert.equal(parsedUri.publicAddress, fixture['parseUri']['uri address with amount & label'][1])
      assert.equal(parsedUri.nativeAmount, fixture['parseUri']['uri address with amount & label'][2])
      assert.equal(parsedUri.currencyCode, fixture['parseUri']['uri address with amount & label'][3])
    })
  })

  describe(`encodeUri for Wallet type ${WALLET_TYPE}`, function () {
    let plugin

    before('Plugin', function () {
      CurrencyPluginFactory.makePlugin(opts).then((currencyPlugin) => {
        plugin = currencyPlugin
      })
    })
    it('address only', function () {
      const encodedUri = plugin.encodeUri(fixture['encodeUri']['address only'][0])
      assert.equal(encodedUri, fixture['encodeUri']['address only'][1])
    })
    it('address & amount', function () {
      const encodedUri = plugin.encodeUri(fixture['encodeUri']['address & amount'][0])
      assert.equal(encodedUri, fixture['encodeUri']['address & amount'][1])
    })
    it('address, amount, and label', function () {
      const encodedUri = plugin.encodeUri(fixture['encodeUri']['address, amount, and label'][0])
      assert.equal(encodedUri, fixture['encodeUri']['address, amount, and label'][1])
    })
    it('address, amount, label, & message', function () {
      const encodedUri = plugin.encodeUri(fixture['encodeUri']['address, amount, label, & message'][0])
      assert.equal(encodedUri, fixture['encodeUri']['address, amount, label, & message'][1])
    })
    it('invalid currencyCode', function () {
      assert.throws(() => {
        plugin.encodeUri(fixture['encodeUri']['invalid currencyCode'][0])
      })
    })
  })
}<|MERGE_RESOLUTION|>--- conflicted
+++ resolved
@@ -1,8 +1,5 @@
-<<<<<<< HEAD
 // @flow
-=======
 import { makeFakeIos } from 'airbitz-core-js'
->>>>>>> b53e1558
 import { describe, it, before } from 'mocha'
 import * as Factories from '../../src/index.js'
 import { assert } from 'chai'
