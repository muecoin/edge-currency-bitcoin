// @flow
import type {
  AbcCorePluginOptions,
  AbcCurrencyEngine,
  AbcCurrencyEngineOptions,
  AbcCurrencyInfo,
  AbcCurrencyPlugin,
  AbcEncodeUri,
  AbcIo,
  AbcParsedUri,
  AbcWalletInfo
} from 'airbitz-core-types'

// $FlowFixMe
import buffer from 'buffer-hack'
import { CurrencyEngine } from '../engine/engine-api.js'
import { EngineState } from '../engine/engine-state.js'
import { PluginState } from './plugin-state.js'
import { parse, serialize } from 'uri-js'
import { bns } from 'biggystring'
import { KeyManager } from '../engine/keyManager.js'
import bcoin from 'bcoin'

// $FlowFixMe
const { Buffer } = buffer

const getParameterByName = (param: string, url: string) => {
  const name = param.replace(/[[\]]/g, '\\$&')
  const regex = new RegExp('[?&]' + name + '(=([^&#]*)|&|#|$)')
  const results = regex.exec(url)
  if (!results) return null
  if (!results[2]) return ''
  return decodeURIComponent(results[2].replace(/\+/g, ' '))
}

const valid = address => {
  try {
    bcoin.primitives.Address.fromBase58(address)
    return true
  } catch (e) {
    try {
      bcoin.primitives.Address.fromBech32(address)
      return true
    } catch (e) {
      return false
    }
  }
}

/**
 * The core currency plugin.
 * Provides information about the currency,
 * as well as generic (non-wallet) functionality.
 */
export class CurrencyPlugin {
  currencyInfo: AbcCurrencyInfo
  network: string
  pluginName: string
  io: AbcIo
  state: PluginState

  // ------------------------------------------------------------------------
  // Private API
  // ------------------------------------------------------------------------
  constructor (options: AbcCorePluginOptions, currencyInfo: AbcCurrencyInfo) {
    // Validate that we are a valid AbcCurrencyPlugin:
    // eslint-disable-next-line no-unused-vars
    const test: AbcCurrencyPlugin = this

    // Public API:
    this.currencyInfo = currencyInfo
    this.network = this.currencyInfo.defaultSettings.network.type
    this.pluginName = this.currencyInfo.pluginName

    // Private API:
    this.io = options.io
    this.state = new PluginState()
  }

  valid (address: string) {
    try {
      bcoin.primitives.Address.fromBase58(address)
      return true
    } catch (e) {
      try {
        bcoin.primitives.Address.fromBech32(address)
        return true
      } catch (e) {
        return false
      }
    }
  }

  // ------------------------------------------------------------------------
  // Public API
  // ------------------------------------------------------------------------
  createPrivateKey (walletType: string) {
    const randomBuffer = Buffer.from(this.io.random(32))
    const mnemonic = bcoin.hd.Mnemonic.fromEntropy(randomBuffer)
    return {
      [`${this.network}Key`]: mnemonic.getPhrase()
    }
  }

  derivePublicKey (walletInfo: AbcWalletInfo) {
    if (!~this.currencyInfo.walletTypes.indexOf(walletInfo.type)) {
      throw new Error('InvalidWalletType')
    }
    if (!walletInfo.keys) throw new Error('InvalidKeyName')
    const walletType = walletInfo.keys[`${this.network}Key`]
    if (!walletType) throw new Error('InvalidKeyName')
    const mnemonic = bcoin.hd.Mnemonic.fromPhrase(walletType)
    const privKey = bcoin.hd.PrivateKey.fromMnemonic(mnemonic, this.network)
    return {
      [`${this.network}Key`]: walletInfo.keys[`${this.network}Key`],
      [`${this.network}Xpub`]: privKey.xpubkey()
    }
  }

  async makeEngine (
    walletInfo: AbcWalletInfo,
    options: AbcCurrencyEngineOptions
  ): Promise<AbcCurrencyEngine> {
    const { io } = this
    if (!options.walletLocalFolder) throw new Error('Cannot create an engine without a local folder')
    const engineState = new EngineState({
      callbacks: {},
      bcoin: {}, // TODO: Implement this
      io,
      localFolder: options.walletLocalFolder
    })
<<<<<<< HEAD
    // await engineState.load()
    const pluginState = new PluginState()
    const keyManager = new KeyManager(walletInfo, engineState, 10, this.network)
    return CurrencyEngine.makeEngine(keyManager, options, pluginState, engineState)
=======
    await engineState.load()

    return new CurrencyEngine(walletInfo, options, this.state, engineState)
>>>>>>> b53e1558
  }

  parseUri (uri: string): AbcParsedUri {
    const parsedUri = parse(uri)
    const currencyInfo = this.currencyInfo
    if (
      parsedUri.scheme &&
      parsedUri.scheme.toLowerCase() !== currencyInfo.currencyName.toLowerCase()
    ) {
      throw new Error('InvalidUriError')
    }

    let address = parsedUri.host || parsedUri.path
    if (!address) throw new Error('InvalidUriError')
    address = address.replace('/', '') // Remove any slashes
    if (!valid(address)) throw new Error('InvalidPublicAddressError')

    const amountStr = getParameterByName('amount', uri)

    const abcParsedUri: AbcParsedUri = {
      publicAddress: address,
      metadata: {
        label: getParameterByName('label', uri),
        message: getParameterByName('message', uri)
      }
    }

    if (amountStr && typeof amountStr === 'string') {
      const denom: any = currencyInfo.denominations.find(
        e => e.name === currencyInfo.currencyCode
      )
      const multiplier: string = denom.multiplier.toString()
      const t = bns.mul(amountStr, multiplier)
      abcParsedUri.nativeAmount = bns.toFixed(t, 0, 0)
      abcParsedUri.currencyCode = currencyInfo.currencyCode
    }
    return abcParsedUri
  }

  encodeUri (obj: AbcEncodeUri): string {
    if (!obj.publicAddress || !valid(obj.publicAddress)) {
      throw new Error('InvalidPublicAddressError')
    }
    if (!obj.nativeAmount && !obj.metadata) return obj.publicAddress
    let queryString = ''
    const info = this.currencyInfo
    if (obj.nativeAmount) {
      const currencyCode = obj.currencyCode || info.currencyCode
      const denom: any = info.denominations.find(e => e.name === currencyCode)
      const multiplier: string = denom.multiplier.toString()
      // $FlowFixMe
      const amount = bns.div(obj.nativeAmount, multiplier, 8)
      queryString += 'amount=' + amount.toString() + '&'
    }
    if (obj.metadata) {
      // $FlowFixMe
      if (obj.metadata.label) queryString += `label=${obj.metadata.label}&`
      if (obj.metadata.message) {
        // $FlowFixMe
        queryString += `message=${obj.metadata.message}&`
      }
    }
    queryString = queryString.substr(0, queryString.length - 1)

    return serialize({
      scheme: info.currencyName.toLowerCase(),
      path: obj.publicAddress,
      query: queryString
    })
  }
<<<<<<< HEAD
=======

  // ------------------------------------------------------------------------
  // Private stuff
  // ------------------------------------------------------------------------
  constructor (options: AbcCorePluginOptions, currencyInfo: AbcCurrencyInfo) {
    // Validate that we are a valid AbcCurrencyPlugin:
    // eslint-disable-next-line no-unused-vars
    const test: AbcCurrencyPlugin = this

    // Public API:
    this.currencyInfo = currencyInfo

    this.pluginName = currencyInfo.currencyName.toLowerCase()

    // Private stuff:
    this.io = options.io
    this.state = new PluginState(this.io, currencyInfo)
  }

  valid (address: string) {
    try {
      bcoin.primitives.Address.fromBase58(address)
      return true
    } catch (e) {
      try {
        bcoin.primitives.Address.fromBech32(address)
        return true
      } catch (e) {
        return false
      }
    }
  }
>>>>>>> b53e1558
}<|MERGE_RESOLUTION|>--- conflicted
+++ resolved
@@ -74,7 +74,7 @@
 
     // Private API:
     this.io = options.io
-    this.state = new PluginState()
+    this.state = new PluginState(this.io, currencyInfo)
   }
 
   valid (address: string) {
@@ -129,16 +129,11 @@
       io,
       localFolder: options.walletLocalFolder
     })
-<<<<<<< HEAD
-    // await engineState.load()
+
+    await engineState.load()
     const pluginState = new PluginState()
     const keyManager = new KeyManager(walletInfo, engineState, 10, this.network)
     return CurrencyEngine.makeEngine(keyManager, options, pluginState, engineState)
-=======
-    await engineState.load()
-
-    return new CurrencyEngine(walletInfo, options, this.state, engineState)
->>>>>>> b53e1558
   }
 
   parseUri (uri: string): AbcParsedUri {
@@ -209,39 +204,4 @@
       query: queryString
     })
   }
-<<<<<<< HEAD
-=======
-
-  // ------------------------------------------------------------------------
-  // Private stuff
-  // ------------------------------------------------------------------------
-  constructor (options: AbcCorePluginOptions, currencyInfo: AbcCurrencyInfo) {
-    // Validate that we are a valid AbcCurrencyPlugin:
-    // eslint-disable-next-line no-unused-vars
-    const test: AbcCurrencyPlugin = this
-
-    // Public API:
-    this.currencyInfo = currencyInfo
-
-    this.pluginName = currencyInfo.currencyName.toLowerCase()
-
-    // Private stuff:
-    this.io = options.io
-    this.state = new PluginState(this.io, currencyInfo)
-  }
-
-  valid (address: string) {
-    try {
-      bcoin.primitives.Address.fromBase58(address)
-      return true
-    } catch (e) {
-      try {
-        bcoin.primitives.Address.fromBech32(address)
-        return true
-      } catch (e) {
-        return false
-      }
-    }
-  }
->>>>>>> b53e1558
 }