--- conflicted
+++ resolved
@@ -338,8 +338,7 @@
     return abcTransactions.slice(startIndex, endIndex)
   }
 
-<<<<<<< HEAD
-  getFreshAddress (options = {}) {
+  getFreshAddress (options: any): AbcFreshAddress {
     let freshAddress = { publicAddress : null }
     for (let i = 0; i < this.walletLocalData.addresses.receive.length; i++) {
       const address = this.walletLocalData.addresses.receive[i]
@@ -362,16 +361,6 @@
       if (!freshAddress.publicAddress) throw Error('ErrorNoFreshAddresses')
     }
     return freshAddress
-=======
-  getFreshAddress (options: any): AbcFreshAddress {
-    for (let i = 0; i < this.walletLocalData.addresses.receive.length; i++) {
-      const address = this.walletLocalData.addresses.receive[i]
-      if (!Object.keys(this.transactions[address].txs).length) {
-        return { publicAddress: address }
-      }
-    }
-    throw Error('ErrorNoFreshAddresses')
->>>>>>> d520f647
   }
 
   addGapLimitAddresses (addresses:Array<string>) {
