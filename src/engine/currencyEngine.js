--- conflicted
+++ resolved
@@ -491,19 +491,13 @@
     options?: any = {}
   ): Promise<EdgeTransaction> {
     // $FlowFixMe
-<<<<<<< HEAD
-    const { privateKeys } = edgeSpendInfo
-=======
-    const privateKeys = abcSpendInfo.privateKeys || []
->>>>>>> 93a9f4aa
+    const { privateKeys = [] } = edgeSpendInfo
+    if (!privateKeys.length) throw new Error('No private keys given')
     let success, failure
     const end = new Promise((resolve, reject) => {
       success = resolve
       failure = reject
     })
-    if (!privateKeys.length) {
-      throw (new Error('No private keys given'))
-    }
     const engineStateCallbacks: EngineStateCallbacks = {
       onAddressesChecked: (ratio: number) => {
         if (ratio === 1) {
@@ -664,7 +658,9 @@
     return edgeTransaction
   }
 
-  async broadcastTx (edgeTransaction: EdgeTransaction): Promise<EdgeTransaction> {
+  async broadcastTx (
+    edgeTransaction: EdgeTransaction
+  ): Promise<EdgeTransaction> {
     if (!edgeTransaction.otherParams.bcoinTx) {
       edgeTransaction.otherParams.bcoinTx = bcoin.primitives.TX.fromRaw(
         edgeTransaction.signedTx,
