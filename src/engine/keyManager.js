--- conflicted
+++ resolved
@@ -2,17 +2,12 @@
 import type { AddressInfo, AddressInfos } from './engineState.js'
 import type { Utxo, BlockHeight, TxOptions, Output } from '../utils/coinUtils.js'
 import bcoin from 'bcoin'
-<<<<<<< HEAD
 import { FormatSelector } from '../utils/formatSelector.js'
-import { parsePath, getPrivateFromSeed } from '../utils/coinUtils.js'
-=======
 import {
-  addressToScriptHash,
   parsePath,
   getPrivateFromSeed,
   createTX
 } from '../utils/coinUtils.js'
->>>>>>> 6bd3e1d1
 import {
   toLegacyFormat,
   toNewFormat
@@ -20,13 +15,6 @@
 
 const GAP_LIMIT = 10
 const nop = () => {}
-
-<<<<<<< HEAD
-export type Txid = string
-=======
-export type WalletType = string
->>>>>>> 6bd3e1d1
-export type RawTx = string
 
 export type Address = {
   displayAddress: string,
@@ -189,67 +177,10 @@
   async createTX (options: createTxOptions): any {
     // Get the Change Address
     const changeAddress = toLegacyFormat(this.getChangeAddress(), this.network)
-<<<<<<< HEAD
-
-    if (CPFP) {
-      utxos = utxos.filter(({ utxo }) => utxo.txid === CPFP)
-      // If not outputs are given try and build the most efficient TX
-      if (!mtx.outputs || mtx.outputs.length === 0) {
-        // Sort the UTXOs by size
-        utxos = utxos.sort(
-          (a, b) => parseInt(b.utxo.value) - parseInt(a.utxo.value)
-        )
-        // Try and get only the biggest UTXO unless the limit is 0 which means take all
-        if (CPFPlimit) utxos = utxos.slice(0, CPFPlimit)
-        // CPFP transactions will try to not have change
-        // by subtracting moving all the value from the UTXOs
-        // and subtracting the fee from the total output value
-        const value = utxos.reduce((s, { utxo }) => s + utxo.value, 0)
-        subtractFee = true
-        // CPFP transactions will add the change address as a single output
-        const script = bcoin.script.fromAddress(changeAddress)
-        mtx.addOutput(script, value)
-      }
-    }
-
-    const coins = utxos.map(({ tx, utxo, height }) => {
-      return bcoin.primitives.Coin.fromTX(tx, utxo.index, height)
-    })
-
-    await mtx.fund(coins, {
-      selection: 'value',
-      changeAddress: changeAddress,
-      subtractFee: subtractFee,
-      height: height,
-      rate: rate,
-      maxFee: maxFee,
-      estimate: prev => this.fSelector.estimateSize(prev)
-    })
-
-    // If TX is RBF mark is by changing the Inputs sequences
-    if (setRBF) {
-      for (const input of mtx.inputs) {
-        input.sequence = RBF_SEQUENCE_NUM
-      }
-    }
-
-    // Check consensus rules for fees and outputs
-    if (!mtx.isSane()) {
-      throw new Error('TX failed sanity check.')
-    }
-
-    // Check consensus rules for inputs
-    if (!mtx.verifyInputs(height)) {
-      throw new Error('TX failed context check.')
-    }
-
-    return mtx
-=======
     // Create our custom estimate function
-    const estimate = prev => this.estimateSize(prev)
+    const estimate = prev => this.fSelector.estimateSize(prev)
     // Create the transaction by merging options with changeAddress & estimate
     return createTX({ ...options, changeAddress, estimate })
->>>>>>> 6bd3e1d1
   }
 
   async sign (mtx: any, privateKeys: Array<string> = []) {
