// @flow
import type { EdgeCurrencyInfo } from 'edge-core-js'
<<<<<<< HEAD
=======
import { imageServerUrl } from './constants.js'
>>>>>>> 1c156b67

export const dashInfo: EdgeCurrencyInfo = {
  // Basic currency information:
  currencyCode: 'DASH',
  currencyName: 'Dash',
  pluginName: 'dash',
  denominations: [
    { name: 'DASH', multiplier: '100000000', symbol: 'D' },
    { name: 'mDASH', multiplier: '100000', symbol: 'mD' }
  ],
  walletTypes: ['wallet:dash-bip44', 'wallet:dash'],

  // Configuration options:
  defaultSettings: {
    network: {
      type: 'dash',
      magic: 0xd9b4bef9,
      keyPrefix: {
        privkey: 0xcc,
        xpubkey: 0x02fe52cc,
        xprivkey: 0x02fe52f8,
        xpubkey58: 'xpub',
        xprivkey58: 'xprv',
        coinType: 5
      },
      addressPrefix: {
        pubkeyhash: 0x4c,
        scripthash: 0x10,
        witnesspubkeyhash: null,
        witnessscripthash: null,
        bech32: null
      }
    },
    customFeeSettings: ['satPerByte'],
    gapLimit: 10,
    maxFee: 100000,
    defaultFee: 10000,
    feeUpdateInterval: 60000,
    feeInfoServer: '',
    infoServer: 'https://info1.edgesecure.co:8444/v1',
    simpleFeeSettings: {
      highFee: '300',
      lowFee: '100',
      standardFeeLow: '150',
      standardFeeHigh: '200',
      standardFeeLowAmount: '20000000',
      standardFeeHighAmount: '981000000'
    },
    electrumServers: [
      'electrum://electrum.dash.siampm.com:50001',
      'electrum://e-1.claudioboxx.com:50005',
      'electrum://electrum.leblancnet.us:50015',
      'electrums://e-1.claudioboxx.com:50006',
      'electrums://ele.nummi.it:50008',
      'electrums://178.62.234.69:50002',
      'electrum://178.62.234.69:50001',
      'electrums://electrum.leblancnet.us:50016',
      'electrums://electrum.dash.siampm.com:50002'
    ]
  },
  metaTokens: [],

  // Explorers:
  addressExplorer: 'https://explorer.dash.org/address/%s',
  blockExplorer: 'https://explorer.dash.org/block/%s',
  transactionExplorer: 'https://explorer.dash.org/tx/%s',

  // Images:
  symbolImage:
    `${imageServerUrl}/dash-logo-64.png`,
  symbolImageDarkMono:
    `${imageServerUrl}/dash-logo-grey-64.png`
}<|MERGE_RESOLUTION|>--- conflicted
+++ resolved
@@ -1,9 +1,6 @@
 // @flow
 import type { EdgeCurrencyInfo } from 'edge-core-js'
-<<<<<<< HEAD
-=======
 import { imageServerUrl } from './constants.js'
->>>>>>> 1c156b67
 
 export const dashInfo: EdgeCurrencyInfo = {
   // Basic currency information:
