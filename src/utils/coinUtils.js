--- conflicted
+++ resolved
@@ -221,18 +221,16 @@
 
 export const getLock = () => new utils.Lock()
 
-<<<<<<< HEAD
+export const getForksForNetwork = (network: string) =>
+  networks[network] ? networks[network].forks : []
+
+export const getFromatsForNetwork = (network: string) =>
+  networks[network] ? networks[network].formats : []
+
 export const addressFromKey = (key: any): Promise<any> => {
   const address = key.getAddress().toString()
   return addressToScriptHash(address).then(scriptHash => ({
     address,
     scriptHash
   }))
-}
-=======
-export const getForksForNetwork = (network: string) =>
-  networks[network] ? networks[network].forks : []
-
-export const getFromatsForNetwork = (network: string) =>
-  networks[network] ? networks[network].formats : []
->>>>>>> f62e815b
+}